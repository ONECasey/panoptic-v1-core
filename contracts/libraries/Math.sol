--- conflicted
+++ resolved
@@ -46,25 +46,11 @@
     /// @notice Compute the max of the incoming `a` and `b`.
     /// @param a the first number
     /// @param b the second number
-<<<<<<< HEAD
-    /// @return the min of `a` and `b`: min(a, b), e.g.: min(4, 1) = 1
-=======
     /// @return the max of `a` and `b`: max(a, b), e.g.: max(4, 1) = 4
->>>>>>> c3fae98a
     function max(int256 a, int256 b) internal pure returns (int256) {
         return a > b ? a : b;
     }
 
-<<<<<<< HEAD
-    /// @notice Compute the maximum of (x, 0)
-    /// @param x the incoming *signed* integer
-    /// @return the maximum of (x, 0), e.g.: rectified(4) = 4, rectified(-4) = 0
-    function rectified(int256 x) internal pure returns (int256) {
-        return x > int256(0) ? int256(x) : int256(0);
-    }
-
-=======
->>>>>>> c3fae98a
     /// @notice Compute the absolute value of an integer (int256).
     /// @param x the incoming *signed* integer to take the absolute value of
     /// @dev Does not support `type(int256).min` and will revert (type(int256).max is one less).
