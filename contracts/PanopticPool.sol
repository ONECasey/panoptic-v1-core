// SPDX-License-Identifier: BUSL-1.1
pragma solidity =0.8.18;

// Interfaces
import {CollateralTracker} from "@contracts/CollateralTracker.sol";
import {SemiFungiblePositionManager} from "@contracts/SemiFungiblePositionManager.sol";
import {IUniswapV3Pool} from "univ3-core/interfaces/IUniswapV3Pool.sol";
// Inherited implementations
import {ERC1155Holder} from "@openzeppelin/contracts/token/ERC1155/utils/ERC1155Holder.sol";
import {Multicall} from "@multicall/Multicall.sol";
// Libraries
import {Constants} from "@libraries/Constants.sol";
import {TickStateCallContext} from "@types/TickStateCallContext.sol";
import {Errors} from "@libraries/Errors.sol";
import {FeesCalc} from "@libraries/FeesCalc.sol";
import {InteractionHelper} from "@libraries/InteractionHelper.sol";
import {Math} from "@libraries/Math.sol";
import {PanopticMath} from "@libraries/PanopticMath.sol";
// Custom types
import {LeftRight} from "@types/LeftRight.sol";
import {LiquidityChunk} from "@types/LiquidityChunk.sol";
import {TokenId} from "@types/TokenId.sol";

/// @title The Panoptic Pool: Create permissionless options on top of a concentrated liquidity AMM like Uniswap v3.
/// @author Axicon Labs Limited
/// @notice Manages positions, collateral, liquidations and forced exercises.
/// @dev All liquidity deployed to/from the AMM is owned by this smart contract.
contract PanopticPool is ERC1155Holder, Multicall {
    /*//////////////////////////////////////////////////////////////
                                EVENTS
    //////////////////////////////////////////////////////////////*/

    /// @notice Emitted when an account is liquidated.
    /// @dev Need to unpack bonusAmounts to get raw numbers, which are always positive.
    /// @param liquidator Address of the caller whom is liquidating the distressed account.
    /// @param liquidatee Address of the distressed/liquidatable account.
    /// @param bonusAmounts LeftRight encoding for the the bonus paid for token 0 (right slot) and 1 (left slot) from the Panoptic Pool to the liquidator.
    /// The token0 bonus is in the right slot, and token1 bonus is in the left slot.
    /// @param tickAt Tick at which the position was liquidated.
    event AccountLiquidated(
        address indexed liquidator,
        address indexed liquidatee,
        int256 bonusAmounts,
        int24 tickAt
    );

    /// @notice Emitted when a position is force exercised.
    /// @dev Need to unpack exerciseFee to get raw numbers, represented as a negative value (fee debited).
    /// @param exercisor Address of the account that forces the exercise of the position.
    /// @param user Address of the owner of the liquidated position
    /// @param tokenId TokenId of the liquidated position.
    /// @param exerciseFee LeftRight encoding for the cost paid by the exercisor to force the exercise of the token.
    /// The token0 fee is in the right slot, and token1 fee is in the left slot.
    /// @param tickAt Tick at which the position was exercised.
    event ForcedExercised(
        address indexed exercisor,
        address indexed user,
        uint256 indexed tokenId,
        int256 exerciseFee,
        int24 tickAt
    );

    /// @notice Emitted when an option is burned.
    /// @dev Is not emitted when a position is liquidated or force exercised.
    /// @param recipient User that burnt the option.
    /// @param positionSize The number of contracts burnt, expressed in terms of the asset.
    /// @param tokenId TokenId of the burnt option.
    /// @param tickAtBurn Tick at which the option was burned.
    /// @param premia LeftRight packing for the amount of premia collected for token0 and token1.
    /// The token0 premia is in the right slot, and token1 premia is in the left slot.
    event OptionBurnt(
        address indexed recipient,
        uint128 positionSize,
        uint256 indexed tokenId,
        int24 tickAtBurn,
        int256 premia
    );

    /// @notice Emitted when an option is minted.
    /// @dev Cannot add liquidity to an existing position
    /// @param recipient User that minted the option.
    /// @param positionSize The number of contracts minted, expressed in terms of the asset.
    /// @param tokenId TokenId of the created option.
    /// @param tickAtMint Tick at which the option was minted.
    /// @param poolUtilizations Packing of the pool utilization (how much funds are in the Panoptic pool versus the AMM pool at the time of minting),
    /// right 64bits for token0 and left 64bits for token1, defined as (inAMM * 10_000) / totalAssets().
    /// Where totalAssets is the total tracked assets in the AMM and PanopticPool minus fees and donations to the Panoptic pool.
    event OptionMinted(
        address indexed recipient,
        uint128 positionSize,
        uint256 indexed tokenId,
        int24 tickAtMint,
        uint128 poolUtilizations
    );

    /// @notice Emitted when an option is rolled.
    /// @param recipient User that burnt the option.
    /// @param positionSize The number of contracts burnt, expressed in terms of the asset.
    /// @param oldTokenId TokenId of the burnt option.
    /// @param newTokenId TokenId of the minted option.
    /// @param tickAtRoll Tick at which the option was rolled.
    /// @param poolUtilizations Packing of the pool utilization (how much funds are in the Panoptic pool versus the AMM pool at the time of minting),
    /// right 64bits for token0 and left 64bits for token1, defined as (inAMM * 10_000) / totalAssets().
    /// Where totalAssets is the total tracked assets in the AMM and PanopticPool minus fees and donations to the Panoptic pool.
    /// @param premia LeftRight packing for the amount of premia collected for token0 and token1.
    /// Where token0 premia is in the right slot and token1 premia is in the left slot.
    event OptionRolled(
        address indexed recipient,
        uint128 positionSize,
        uint256 indexed oldTokenId,
        uint256 indexed newTokenId,
        int24 tickAtRoll,
        uint128 poolUtilizations,
        int256 premia
    );

    /*//////////////////////////////////////////////////////////////
                                 TYPES
    //////////////////////////////////////////////////////////////*/

    // enables packing of types within int128|int128 or uint128|uint128 containers
    using LeftRight for uint256;
    using LeftRight for int256;
    // allows construction of the data which represents an option position
    using TokenId for uint256;
    // data type which has methods that define a leg within an option position
    using LiquidityChunk for uint256;
    // library for container that holds current tick, median tick, and caller
    using TickStateCallContext for uint256;

    /*//////////////////////////////////////////////////////////////
                         IMMUTABLES & CONSTANTS
    //////////////////////////////////////////////////////////////*/

    // specifies what the MIN/MAX slippage ticks are:
    /// @dev has to be one above MIN because of univ3pool.swap's strict "<" check
    int24 internal constant MIN_SWAP_TICK = Constants.MIN_V3POOL_TICK + 1;
    /// @dev has to be one below MAX because of univ3pool.swap's strict "<" check
    int24 internal constant MAX_SWAP_TICK = Constants.MAX_V3POOL_TICK - 1;

    // Flags used as arguments to premia caluculation functions
    /// @dev 'COMPUTE_ALL_PREMIA' calculates premia for all legs of a position
    bool internal constant COMPUTE_ALL_PREMIA = true;
    /// @dev 'COMPUTE_LONG_PREMIA' calculates premia for only the long legs of a position
    bool internal constant COMPUTE_LONG_PREMIA = false;

    /// @dev Boolean flag to determine wether a position is added (true) or not (!ADD = false)
    bool internal constant ADD = true;

    /// @dev The window to calculate the TWAP used for solvency checks
    /// Currently calculated by dividing this value into 20 periods, averaging them together, then taking the median
    /// May be configurable on a pool-by-pool basis in the future, but hardcoded for now
    uint32 internal constant TWAP_WINDOW = 600;

    // The maximum allowed delta between the currentTick and the Uniswap TWAP tick during a liquidation (~5% down, ~5.26% up)
    // Prevents manipulation of the currentTick to liquidate positions at a less favorable price
    int256 internal constant MAX_TWAP_DELTA_LIQUIDATION = 513;

    // The minimum amount of time, in seconds, permitted between mini/median TWAP updates.
    uint256 internal constant MEDIAN_PERIOD = 60;

    /// @dev The maximum allowed ratio for a single chunk, defined as: shortLiquidity / netLiquidity
    /// The long premium spread multiplier that corresponds with the MAX_SPREAD value depends on VEGOID,
    /// which can be explored in this calculator: https://www.desmos.com/calculator/mdeqob2m04
    uint64 internal constant MAX_SPREAD = 9 * (2 ** 32);

    /// @dev The maximum allowed number of opened positions
    uint64 internal constant MAX_POSITIONS = 32;

    // Panoptic ecosystem contracts - addresses are set in the constructor

    /// @notice The "engine" of Panoptic - manages AMM liquidity and executes all mints/burns/exercises
    SemiFungiblePositionManager internal immutable sfpm;

    /*//////////////////////////////////////////////////////////////
                                STORAGE 
    //////////////////////////////////////////////////////////////*/

    /// @dev The Uniswap v3 pool that this instance of Panoptic is deployed on
    IUniswapV3Pool internal s_univ3pool;

    /// @dev The tick spacing of the underlying Uniswap v3 pool
    int24 internal s_tickSpacing;

    /// @notice Mini-median storage slot
    /// @dev The data for the last 8 interactions is stored as such:
    /// LAST UPDATED BLOCK TIMESTAMP (40 bits)
    /// [BLOCK.TIMESTAMP]
    // (00000000000000000000000000000000) // dynamic
    //
    /// @dev ORDERING of tick indices least --> greatest (24 bits)
    /// The value of the bit codon ([#]) is a pointer to a tick index in the tick array.
    /// The position of the bit codon from most to least significant is the ordering of the
    /// tick index it points to from least to greatest.
    //
    /// @dev [7] [5] [3] [1] [0] [2] [4] [6]
    /// 111 101 011 001 000 010 100 110
    //
    // [Constants.MIN_V3POOL_TICK] [7]
    // 111100100111011000010111
    //
    // [Constants.MAX_V3POOL_TICK] [0]
    // 000011011000100111101001
    //
    // [Constants.MIN_V3POOL_TICK] [6]
    // 111100100111011000010111
    //
    // [Constants.MAX_V3POOL_TICK] [1]
    // 000011011000100111101001
    //
    // [Constants.MIN_V3POOL_TICK] [5]
    // 111100100111011000010111
    //
    // [Constants.MAX_V3POOL_TICK] [2]
    // 000011011000100111101001
    //
    ///  @dev [CURRENT TICK] [4]
    /// (000000000000000000000000) // dynamic
    //
    ///  @dev [CURRENT TICK] [3]
    /// (000000000000000000000000) // dynamic
    uint256 internal s_miniMedian;

    /// @dev ERC4626 vaults that users collateralize their positions with
    /// Each token has its own vault, listed in the same order as the tokens in the pool
    /// In addition to collateral deposits, these vaults also handle various collateral/bonus/exercise computations
    /// underlying collateral token0
    CollateralTracker internal s_collateralToken0;
    /// @dev underlying collateral token1
    CollateralTracker internal s_collateralToken1;

    /// @dev Nested mapping that tracks the option formation: address => tokenId => leg => premiaGrowth
    // premia growth is taking a snapshot of the chunk premium in SFPM, which is measuring the amount of fees
    // collected for every chunk per unit of liquidity (net or short, depending on the isLong value of the specific leg index)
    mapping(address account => mapping(uint256 tokenId => mapping(uint256 leg => uint256 premiaGrowth)))
        internal s_options;

    /// @dev Tracks the amount of liquidity for a user+tokenId (right slot) and the initial pool utilizations when that position was minted (left slot)
    ///    poolUtilizations when minted (left)    liquidity=ERC1155 balance (right)
    ///        token0          token1
    ///  |<-- 64 bits -->|<-- 64 bits -->|<---------- 128 bits ---------->|
    ///  |<-------------------------- 256 bits -------------------------->|
    mapping(address account => mapping(uint256 tokenId => uint256 balanceAndUtilizations))
        internal s_positionBalance;

    /// @dev numPositions (32 positions max)    user positions hash
    ///  |<-- 8 bits -->|<------------------ 248 bits ------------------->|
    ///  |<---------------------- 256 bits ------------------------------>|
    /// @dev Tracks the position list hash i.e keccak256(XORs of abi.encodePacked(positionIdList)).
    /// The order and content of this list is emitted in an event every time it is changed
    /// If the user has no positions, the hash is not the hash of "[]" but just bytes32(0) for consistency.
    /// The accumulator also tracks the total number of positions (ie. makes sure the length of the provided positionIdList matches);
    /// @dev The purpose of the positionIdList is to reduce storage usage when a user has more than one active position
    /// instead of having to manage an unwieldy storage array and do lots of loads, we just store a hash of the array
    /// this hash can be cheaply verified on every operation with a user provided positionIdList - and we can use that for operations
    /// without having to every load any other data from storage
    mapping(address account => uint256 positionsHash) internal s_positionsHash;

    /*//////////////////////////////////////////////////////////////
                             INITIALIZATION
    //////////////////////////////////////////////////////////////*/

    /// @notice During construction: sets the address of the panoptic factory smart contract and the SemiFungiblePositionMananger (SFPM).
    /// @param _sfpm The address of the SemiFungiblePositionManager (SFPM) contract.
    constructor(SemiFungiblePositionManager _sfpm) {
        sfpm = _sfpm;
    }

    /// @notice Creates a method for creating a Panoptic Pool on top of an existing Uniswap v3 pair.
    /// @dev Must be called first before any transaction can occur. Must also deploy collateralReference first.
    /// @param univ3pool Address of the target Uniswap v3 pool.
    /// @param tickSpacing TickSpacing of the UniswapV3Pool.
    /// @param currentTick Current tick in the UniswapV3Pool.
    /// @param token0 Address of the pool's token0.
    /// @param token1 Address of the pool's token1.
    /// @param collateralTracker0 Interface for collateral token0.
    /// @param collateralTracker1 Interface for collateral token1.
    function startPool(
        IUniswapV3Pool univ3pool,
        int24 tickSpacing,
        int24 currentTick,
        address token0,
        address token1,
        CollateralTracker collateralTracker0,
        CollateralTracker collateralTracker1
    ) external {
        // reverts if the Uniswap pool has already been initialized
        if (address(s_univ3pool) != address(0)) revert Errors.PoolAlreadyInitialized();

        // Store the univ3Pool variable
        s_univ3pool = IUniswapV3Pool(univ3pool);

        // Store the tickSpacing variable
        s_tickSpacing = tickSpacing;

        // Store the median data

        unchecked {
            s_miniMedian =
                (uint256(block.timestamp) << 216) +
                // magic number which adds (7,5,3,1,0,2,4,6) order and minTick in positions 7, 5, 3 and maxTick in 6, 4, 2
                // see comment on s_miniMedian initialization for format of this magic number
                (uint256(0xF590A6F276170D89E9F276170D89E9F276170D89E9000000000000)) +
                (uint256(uint24(currentTick)) << 24) + // add to slot 4
                (uint256(uint24(currentTick))); // add to slot 3
        }

        // Store the collateral token0
        s_collateralToken0 = collateralTracker0;
        s_collateralToken1 = collateralTracker1;

        // consolidate all 4 approval calls to one library delegatecall in order to reduce bytecode size
        // approves:
        // SFPM: token0, token1
        // CollateralTracker0 - token0
        // CollateralTracker1 - token1
        InteractionHelper.doApprovals(sfpm, collateralTracker0, collateralTracker1, token0, token1);
    }

    /*//////////////////////////////////////////////////////////////
                             QUERY HELPERS
    //////////////////////////////////////////////////////////////*/

    /// @notice Returns the total number of contracts owned by user for a specified position.
    /// @param user Address of the account to be checked.
    /// @param tokenId TokenId of the option position to be checked.
    /// @return balance Number of contracts of tokenId owned by the user.
    /// @return poolUtilization0 The utilization of token0 in the Panoptic pool at mint.
    /// @return poolUtilization1 The utilization of token1 in the Panoptic pool at mint.
    function optionPositionBalance(
        address user,
        uint256 tokenId
    ) external view returns (uint128 balance, uint64 poolUtilization0, uint64 poolUtilization1) {
        // Extract the data stored in s_positionBalance for the provided user + tokenId
        uint256 balanceData = s_positionBalance[user][tokenId];

        // Return the unpacked data: balanceOf(user, tokenId) and packed pool utilizations at the time of minting
        balance = balanceData.rightSlot();

        // pool utilizations are packed into a single uint128

        // the 64 least significant bits are the utilization of token0, so we can simply cast to uint64 to extract it
        // (cutting off the 64 most significant bits)
        poolUtilization0 = uint64(balanceData.leftSlot());

        // the 64 most significant bits are the utilization of token1, so we can shift the number to the right by 64 to extract it
        // (shifting away the 64 least significant bits)
        poolUtilization1 = uint64(balanceData.leftSlot() >> 64);
    }

    /// @notice Compute the total amount of premium accumulated for a list of positions.
    /// @dev Can be costly as it reads information from 2 ticks for each leg of each tokenId.
    /// @param user Address of the user that owns the positions.
    /// @param positionIdList List of positions. Written as [tokenId1, tokenId2, ...].
    /// @return premium0 Premium for token0 (negative = amount is owed).
    /// @return premium1 Premium for token1 (negative = amount is owed).
    /// @return balances A list of balances and pool utilization for each position, of the form [[tokenId0, balances0], [tokenId1, balances1], ...].
    function calculateAccumulatedFeesBatch(
        address user,
        uint256[] calldata positionIdList
    ) external view returns (int128 premium0, int128 premium1, uint256[2][] memory) {
        // Get the current tick of the Uniswap pool
        (, int24 currentTick, , , , , ) = s_univ3pool.slot0();

        // Compute the accumulated premia for all tokenId in positionIdList (includes short+long premium)
        (int256 premia, uint256[2][] memory balances) = _calculateAccumulatedPremia(
            user,
            positionIdList,
            COMPUTE_ALL_PREMIA,
            currentTick
        );

        // Return the premia as (token0, token1)
        return (premia.rightSlot(), premia.leftSlot(), balances);
    }

    /// @notice Compute the total value of the portfolio defined by the positionIdList at the given tick.
    /// @dev The return values do not include the value of the accumulated fees.
    /// @dev value0 and value1 are related to one another according to: value1 = value0 * price(atTick).
    /// @param user Address of the user that owns the positions.
    /// @param atTick Tick at which the portfolio value is evaluated.
    /// @param positionIdList List of positions. Written as [tokenId1, tokenId2, ...].
    /// @return value0 Portfolio value in terms of token0 (negative = loss, when compared with starting value).
    /// @return value1 Portfolio value in terms of token1 (negative = loss, when compared to starting value).
    function calculatePortfolioValue(
        address user,
        int24 atTick,
        uint256[] calldata positionIdList
    ) external view returns (int256 value0, int256 value1) {
        (value0, value1) = FeesCalc.getPortfolioValue(
            s_univ3pool,
            atTick,
            s_positionBalance[user],
            positionIdList
        );
    }

    /// @notice Calculate the accumulated premia owed from the option buyer to the option seller.
    /// @param user The holder of options.
    /// @param positionIdList The list of all option positions held by user.
    /// @param computeAllPremia Whether to compute accumulated premia for all legs held by the user (true), or just owed premia for long legs (false).
    /// @return portfolioPremium The computed premia of the user's positions, where premia contains the accumulated premia for token0 in the right slot and for token1 in the left slot.
    /// @return balances A list of balances and pool utilization for each position, of the form [[tokenId0, balances0], [tokenId1, balances1], ...].
    function _calculateAccumulatedPremia(
        address user,
        uint256[] calldata positionIdList,
        bool computeAllPremia,
        int24 atTick
    ) internal view returns (int256 portfolioPremium, uint256[2][] memory balances) {
        uint256 pLength = positionIdList.length;
        balances = new uint256[2][](pLength);

        address c_user = user;
        // loop through each option position/tokenId
        for (uint256 k = 0; k < pLength; ) {
            uint256 tokenId = positionIdList[k];
            // extract position size
            uint256 utilizationAndPositionSize = s_positionBalance[c_user][tokenId];
            balances[k][0] = tokenId;
            balances[k][1] = utilizationAndPositionSize;
            uint128 positionSize = utilizationAndPositionSize.rightSlot();
            // if position exists, then compute premia for that position
            if (positionSize != 0) {
                // increment the allPositionsPremia accumulator
                int256 positionPremia = _getPremia(
                    tokenId,
                    positionSize,
                    c_user,
                    computeAllPremia,
                    atTick
                );
                portfolioPremium = portfolioPremium.add(positionPremia);
            }

            unchecked {
                ++k;
            }
        }
        return (portfolioPremium, balances);
    }

    /// @notice Check for slippage violation given the incoming tick limits and extract current price information from the AMM.
    /// @dev If the current price is beyond the slippage bounds a reversion is thrown.
    /// @param tickLimitLow The lower slippage limit on the tick.
    /// @param tickLimitHigh The upper slippage limit on the tick.
    /// @return currentTick The current price tick in the AMM.
    /// @return medianTick The median price in the mini-TWAP storage.
    /// @return tickLimitLow Adjusted value for the lower tick limit.
    /// @return tickLimitHigh Adjusted value for the upper tick limit.
    function _getPriceAndCheckSlippageViolation(
        int24 tickLimitLow,
        int24 tickLimitHigh
    ) internal view returns (int24 currentTick, int24 medianTick, int24, int24) {
        // Extract the current tick price
        (, currentTick, , , , , ) = s_univ3pool.slot0();

        medianTick = getMedian();

        if (tickLimitLow == tickLimitHigh) {
            // since the tick limits are the same, default to max range
            return (currentTick, medianTick, MIN_SWAP_TICK, MAX_SWAP_TICK);
        } else {
            // ensure tick limits are ordered correctly (the SFPM uses the order as a flag for whether to do ITM swaps or not)
            if (tickLimitLow > tickLimitHigh) {
                (tickLimitLow, tickLimitHigh) = (tickLimitHigh, tickLimitLow);
            }
            return (currentTick, medianTick, tickLimitLow, tickLimitHigh);
        }
    }

    /*//////////////////////////////////////////////////////////////
                        MINT/BURN/ROLL INTERFACE
    //////////////////////////////////////////////////////////////*/

    /// @notice Validates the current options of the user, and mints a new position.
    /// @param positionIdList the list of currently held positions by the user, where the newly minted position(token) will be the last element in 'positionIdList'.
    /// @param positionSize The size of the position to be minted, expressed in terms of the asset.
    /// @param effectiveLiquidityLimitX32 Maximum amount of "spread" defined as shortLiquidity/netLiquidity for a new position.
    /// denominated as X32 = (ratioLimit * 2**32). Set to 0 for no limit / only short options.
    /// @param tickLimitLow The lower tick slippagelimit.
    /// @param tickLimitHigh The upper tick slippagelimit.
    function mintOptions(
        uint256[] calldata positionIdList,
        uint128 positionSize,
        uint64 effectiveLiquidityLimitX32,
        int24 tickLimitLow,
        int24 tickLimitHigh
    ) external {
        _mintOptions(
            positionIdList,
            positionSize,
            effectiveLiquidityLimitX32,
            tickLimitLow,
            tickLimitHigh
        );
    }

    /// @notice Burns the entire balance of tokenId of the caller(msg.sender).
    /// @dev Will exercise if necessary, and will revert if user does not have enough collateral to exercise.
    /// @param tokenId The tokenId of the option position to be burnt.
    /// @param tickLimitLow Price slippage limit when burning an ITM option.
    /// @param tickLimitHigh Price slippage limit when burning an ITM option.
    function burnOptions(uint256 tokenId, int24 tickLimitLow, int24 tickLimitHigh) external {
        _burnOptions(tokenId, msg.sender, tickLimitLow, tickLimitHigh);
    }

    /// @notice Burns the entire balance of all tokenIds provided in positionIdList of the caller(msg.sender).
    /// @dev Will exercise if necessary, and will revert if user does not have enough collateral to exercise.
    /// @param positionIdList The list of tokenIds for the option positions to be burnt.
    /// @param tickLimitLow Price slippage limit when burning an ITM option.
    /// @param tickLimitHigh Price slippage limit when burning an ITM option.
    function burnOptions(
        uint256[] calldata positionIdList,
        int24 tickLimitLow,
        int24 tickLimitHigh
    ) external {
        _burnAllOptionsFrom(msg.sender, tickLimitLow, tickLimitHigh, positionIdList);
    }

    /// @notice Rolls the entire liquidity of oldTokenId into the last item in positionIdList.
    /// @param oldTokenId The tokenId of the position to be burnt.
    /// @param newTokenId The tokenId of the position to be minted.
    /// @param positionIdList Positions list. IF new tokenId is out-of-range, then list can be set be the empty [] to avoid checking for collateral requirements and save gas. Otherwise, last item MUST be oldTokenId.
    /// @param effectiveLiquidityLimitX32 Maximum amount of "spread" defined as shortLiquidity/netLiquidity for a new position.
    /// denominated as X32 = (ratioLimit * 2**32). Set to 0 for no limit / only short options.
    /// @param tickLimitLow Price slippage limit when burning an ITM option.
    /// @param tickLimitHigh Price slippage limit when burning an ITM option.
    function rollOptions(
        uint256 oldTokenId,
        uint256 newTokenId,
        uint256[] calldata positionIdList,
        uint64 effectiveLiquidityLimitX32,
        int24 tickLimitLow,
        int24 tickLimitHigh
    ) external {
        // checks that the current tick is within the limits provided
        int24 currentTick;
        int24 medianTick;
        (currentTick, medianTick, tickLimitLow, tickLimitHigh) = _getPriceAndCheckSlippageViolation(
            tickLimitLow,
            tickLimitHigh
        );

        // Pack the current tick, median tick, and caller into a single uint256
        uint256 tickStateCallContext = uint256(0)
            .addCurrentTick(currentTick)
            .addMedianTick(medianTick)
            .addCaller(msg.sender);

        _rollOptions(
            oldTokenId,
            newTokenId,
            tickStateCallContext,
            positionIdList,
            effectiveLiquidityLimitX32,
            tickLimitLow,
            tickLimitHigh
        );
    }

    /*//////////////////////////////////////////////////////////////
                         POSITION MINTING LOGIC
    //////////////////////////////////////////////////////////////*/

    /// @notice Validates the current options of the user, and mints a new position.
    /// @param positionIdList the list of currently held positions by the user, where the newly minted position(token) will be the last element in 'positionIdList'.
    /// @param positionSize The size of the position to be minted, expressed in terms of the asset.
    /// @param effectiveLiquidityLimitX32 Maximum amount of "spread" defined as shortLiquidity/netLiquidity for a new position.
    /// denominated as X32 = (ratioLimit * 2**32). Set to 0 for no limit / only short options.
    /// @param tickLimitLow The lower tick slippagelimit.
    /// @param tickLimitHigh The upper tick slippagelimit.
    function _mintOptions(
        uint256[] calldata positionIdList,
        uint128 positionSize,
        uint64 effectiveLiquidityLimitX32,
        int24 tickLimitLow,
        int24 tickLimitHigh
    ) internal {
        // the new tokenId will be the last element in 'positionIdList'
        uint256 tokenId;
        unchecked {
            tokenId = positionIdList[positionIdList.length - 1];
        }

        // do duplicate checks and the checks related to minting and positions
        _validatePositionList(msg.sender, positionIdList, 1);
        _doMintChecks(tokenId);

        uint256 tickStateCallContext;
        {
            // checks that the current tick is within the limits provided
            int24 currentTick;
            int24 medianTick;
            (
                currentTick,
                medianTick,
                tickLimitLow,
                tickLimitHigh
            ) = _getPriceAndCheckSlippageViolation(tickLimitLow, tickLimitHigh);

            // Pack the current tick, median tick, and caller into a single uint256
            tickStateCallContext = uint256(0)
                .addCurrentTick(currentTick)
                .addMedianTick(medianTick)
                .addCaller(msg.sender);
        }
        // Mint in the SFPM and update state of collateral
        uint128 poolUtilizations = _mintInSFPMAndUpdateCollateral(
            tokenId,
            tickStateCallContext,
            positionSize,
            positionIdList,
            tickLimitLow,
            tickLimitHigh
        );

        // calculate and write position Data
        _addUserOption(tokenId, effectiveLiquidityLimitX32);

        // update the users options balance of position 'tokenId'
        // note: user can't mint same position multiple times, so set the positionSize instead of adding
        _setUserOptionsBalance(msg.sender, tokenId, positionSize, poolUtilizations);

        emit OptionMinted(
            msg.sender,
            positionSize,
            tokenId,
            tickStateCallContext.currentTick(),
            poolUtilizations
        );
    }

    /// @notice Check user health (collateral status).
    /// @dev Moves the required liquidity and checks for user health.
    /// @param tokenId The option position to be minted.
    /// @param tickStateCallContext Container that holds current tick, median tick, and caller.
    /// @param positionSize The size of the position, expressed in terms of the asset.
    /// @param positionIdList The existing positions held by the user.
    /// @param tickLimitLow The lower slippage limit on the tick.
    /// @param tickLimitHigh The upper slippage limit on the tick.
    /// @return poolUtilizations Packing of the pool utilization (how much funds are in the Panoptic pool versus the AMM pool) at the time of minting,
    /// right 64bits for token0 and left 64bits for token1.
    function _mintInSFPMAndUpdateCollateral(
        uint256 tokenId,
        uint256 tickStateCallContext,
        uint128 positionSize,
        uint256[] calldata positionIdList,
        int24 tickLimitLow,
        int24 tickLimitHigh
    ) internal returns (uint128 poolUtilizations) {
        // Mint position by using the SFPM. totalSwapped will reflect tokens swapped because of minting ITM.
        // Switch order of tickLimits to create "swapAtMint" flag
        (, int256 totalSwapped, int24 newTick) = sfpm.mintTokenizedPosition(
            tokenId,
            positionSize,
            tickLimitHigh,
            tickLimitLow
        );

        updateMedian(newTick);

        // pay commission based on total moved amount (long + short)
        // write data about inAMM in collateralBase
        (poolUtilizations, ) = _payCommissionAndWriteData(
            tickStateCallContext.updateCurrentTick(newTick),
            0,
            tokenId,
            positionSize,
            totalSwapped,
            int256(0),
            positionIdList
        );
    }

    /// @notice Pay the commission fees for creating the options and update internal state.
    /// @dev Computes long+short amounts, extracts pool utilizations.
    /// @param tickStateCallContext Container that holds current tick, median tick, and caller.
    /// @param oldTokenId The old option position - used for rolls only: rolling *from* this position.
    /// @param tokenId The option position; in case of a roll: the position to roll *to*.
    /// @param positionSize The size of the position, expressed in terms of the asset
    /// @param totalSwapped How much was swapped (if in-the-money position).
    /// @param oldPositionPremia Premia of the closed position, if this is a roll.
    /// @param positionIdList The total amount of positions held by the user.
    /// @return poolUtilizations Packing of the pool utilization (how much funds are in the Panoptic pool versus the AMM pool at the time of minting),
    /// right 64bits for token0 and left 64bits for token1, defined as (inAMM * 10_000) / totalAssets().
    /// Where totalAssets is the total tracked assets in the AMM and PanopticPool minus fees and donations to the Panoptic pool.
    /// @return realizedPremium The final premium paid/collected after accounting for available funds.
    function _payCommissionAndWriteData(
        uint256 tickStateCallContext,
        uint256 oldTokenId,
        uint256 tokenId,
        uint128 positionSize,
        int256 totalSwapped,
        int256 oldPositionPremia,
        uint256[] calldata positionIdList
    ) internal returns (uint128 poolUtilizations, int256 realizedPremium) {
        // update storage data, take commission IMPORTANT: use post minting utilizations!

        int256 portfolioPremium;

        uint256[2][] memory positionBalanceArray;
        if (positionIdList.length > 0) {
            // cache to avoid stack to deep errors
            int24 currentTick = tickStateCallContext.currentTick();

            // compute accumulated premia for all open options
            // Additionally Read all position balances from the Panoptic pool
            (portfolioPremium, positionBalanceArray) = _calculateAccumulatedPremia(
                msg.sender,
                positionIdList,
                COMPUTE_ALL_PREMIA,
                currentTick
            );

            // add the balance of the current position to positionBalanceArray
            // if necessary, replace the last item with the new tokenId because this was a roll (oldTokenId != 0)
            unchecked {
                positionBalanceArray[positionIdList.length - 1][1] = uint256(positionSize);
                if (oldTokenId != 0) {
                    positionBalanceArray[positionIdList.length - 1][0] = tokenId;
                }
            }
        }

        {
            // compute how much of tokenId is long and short positions
            (int256 longAmounts, int256 shortAmounts) = PanopticMath.computeExercisedAmounts(
                tokenId,
                oldTokenId,
                positionSize,
                s_tickSpacing
            );

            // update storage data, take commission
            (poolUtilizations, realizedPremium) = takeCommission(
                positionBalanceArray,
                tickStateCallContext,
                longAmounts,
                shortAmounts,
                portfolioPremium,
                totalSwapped,
                oldPositionPremia
            );
        }
    }

    /// @notice Takes the commission for each collateral token and check for user solvency.
    /// @dev Solvency check is only performed if the positionBalanceArray length is larger that 0 (it is zero when rolling a position).
    /// @param positionBalanceArray Array containing a list of [tokenId, s_positionBalance], where s_positionBalance is (utilization0, utilization1, positionSize).
    /// @param tickStateCallContext Container that holds current tick, median tick, and caller.
    /// @param longAmounts The notional value of long legs in the position.
    /// @param shortAmounts The notional value of short legs in the position.
    /// @param portfolioPremium Value of the long premia owed for all position in positionIdList.
    /// @param totalSwapped Amount of tokens that were swapped during minting/rolling. Only happens when minting ITM positions.
    /// @param oldPositionPremia Premia accumulated for the position that was closed during a roll.
    /// @return realizedPremium The final premium paid/collected after accounting for available funds.
    function takeCommission(
        uint256[2][] memory positionBalanceArray,
        uint256 tickStateCallContext,
        int256 longAmounts,
        int256 shortAmounts,
        int256 portfolioPremium,
        int256 totalSwapped,
        int256 oldPositionPremia
    ) internal returns (uint128, int256 realizedPremium) {
        uint256 tokenData0;
        uint256 tokenData1;
        int128 utilization0;
        int128 utilization1;

        uint256 _ct = tickStateCallContext;
        uint256[2][] memory _positionBalanceArray = positionBalanceArray;
        {
            int128 _longAmount = longAmounts.rightSlot();
            int128 _shortAmount = shortAmounts.rightSlot();
            int128 _portfolioPremium = portfolioPremium.rightSlot();
            int128 _swapped = totalSwapped.rightSlot();
            int128 _oldPositionPremia = oldPositionPremia.rightSlot();
            (utilization0, tokenData0, _oldPositionPremia) = s_collateralToken0
                .takeCommissionAddData(
                    _ct,
                    _longAmount,
                    _shortAmount,
                    _portfolioPremium,
                    _oldPositionPremia,
                    _swapped,
                    _positionBalanceArray
                );
            realizedPremium = int256(0).toRightSlot(_oldPositionPremia);
        }
        {
            int128 _longAmount = longAmounts.leftSlot();
            int128 _shortAmount = shortAmounts.leftSlot();
            int128 _portfolioPremium = portfolioPremium.leftSlot();
            int128 _swapped = totalSwapped.leftSlot();
            int128 _oldPositionPremia = oldPositionPremia.leftSlot();
            (utilization1, tokenData1, _oldPositionPremia) = s_collateralToken1
                .takeCommissionAddData(
                    _ct,
                    _longAmount,
                    _shortAmount,
                    _portfolioPremium,
                    _oldPositionPremia,
                    _swapped,
                    _positionBalanceArray
                );
            realizedPremium = realizedPremium.toLeftSlot(_oldPositionPremia);
        }

        unchecked {
            if (positionBalanceArray.length > 0) {
                // make sure there is enough collateral, allow cross-collateralization between token0 and token1.
                // rightSlot = userBalance, leftSlot = tokensRequired. Calculate requirement as:
                // balance1/sqrt(price) + balance0*sqrt(price) >= required0/sqrtPrice + require1*sqrtPrice
                /// use the median price to ensure cross-collateral requirements are not a results of single-block price manipulations
                uint160 sqrtPriceX96Median;
                {
                    int24 medianTick = _ct.medianTick();
                    sqrtPriceX96Median = Math.getSqrtRatioAtTick(medianTick);
                }
                // check cross-collateral (tokens 0 and 1) solvency state:
                (uint256 balanceCross, uint256 thresholdCross) = _getSolvencyBalances(
                    tokenData0,
                    tokenData1,
                    sqrtPriceX96Median
                );
                if (balanceCross < thresholdCross) revert Errors.NotEnoughCollateral();
            }
        }

        // return pool utilizations as a uint128 (pool Utilization is always < 10000)
        unchecked {
            return (uint128(utilization0) + uint128(utilization1 << 64), realizedPremium);
        }
    }

    /// @notice Store user option data. Track fees collected for the options.
    /// @dev Computes and stores the option data for each leg.
    /// @param mintTokenId The id of the minted option position.
    /// @param effectiveLiquidityLimitX32 Maximum amount of "spread" defined as shortLiquidity/netLiquidity for a new position
    /// denominated as X32 = (ratioLimit * 2**32). Set to 0 for no limit / only short options.
    function _addUserOption(uint256 mintTokenId, uint64 effectiveLiquidityLimitX32) internal {
        // Update the position list hash (hash = XOR of all keccak256(tokenId)). Remove hash by XOR'ing again
        _updatePositionsHash(msg.sender, mintTokenId, ADD);

        uint256 numLegs = mintTokenId.countLegs();
        // compute upper and lower tick and liquidity
        for (uint256 leg = 0; leg < numLegs; ) {
            // Extract base fee (AMM swap/trading fees) for the position and add it to s_options
            // (ie. the (feeGrowth * liquidity) / 2**128 for each token)
            (int24 tickLower, int24 tickUpper) = mintTokenId.asTicks(leg, s_tickSpacing);
            uint256 isLong = mintTokenId.isLong(leg);
            {
                (uint128 premiumAccumulator0, uint128 premiumAccumulator1) = sfpm.getAccountPremium(
                    address(s_univ3pool),
                    address(this),
                    TokenId.tokenType(mintTokenId, leg),
                    tickLower,
                    tickUpper,
                    type(int24).max,
                    isLong
                );

                // update the premium accumulators
                s_options[msg.sender][mintTokenId][leg] = uint256(0)
                    .toRightSlot(premiumAccumulator0)
                    .toLeftSlot(premiumAccumulator1);
            }
            // verify base Liquidity limit only if new position is long
            if (isLong == 1) {
                // Move this into a new function
                _checkLiquiditySpread(
                    mintTokenId,
                    leg,
                    tickLower,
                    tickUpper,
                    effectiveLiquidityLimitX32 < MAX_SPREAD
                        ? effectiveLiquidityLimitX32
                        : MAX_SPREAD
                );
            }
            unchecked {
                ++leg;
            }
        }
    }

    /// @notice Set a new option balance for user of option position 'tokenId'.
    /// @param user The user/account to update the balance of.
    /// @param tokenId The option position in question.
    /// @param positionSize The size of the option position in 'tokenId' owned by '_user'.
    /// @param poolUtilizationAtMint The pool utilization ratio when the original position was minted.
    function _setUserOptionsBalance(
        address user,
        uint256 tokenId,
        uint128 positionSize,
        uint128 poolUtilizationAtMint
    ) internal {
        s_positionBalance[user][tokenId] = uint256(0).toLeftSlot(poolUtilizationAtMint).toRightSlot(
            positionSize
        );
    }

    /// @notice Validate the incoming list of positions for the user as it relates to minting.
    /// @dev reverts If the validation fails.
    /// @param mintTokenId The candidate option position to validate.
    function _doMintChecks(uint256 mintTokenId) internal view {
        // make sure the tokenId is for this Panoptic pool
        if (mintTokenId.univ3pool() != sfpm.getPoolId(address(s_univ3pool)))
            revert Errors.InvalidTokenIdParameter(0);
        // disallow user to mint exact same position
        // in order to do it, user should burn it first and then mint
        if (s_positionBalance[msg.sender][mintTokenId] != 0) revert Errors.PositionAlreadyMinted();
    }

    /// @notice Get parameters related to the solvency state of the account associated with the incoming tokenData.
    /// @param tokenData0 Leftright encoded word with balance of token0 in the right slot, and required balance in left slot.
    /// @param tokenData1 Leftright encoded word with balance of token1 in the right slot, and required balance in left slot.
    /// @param sqrtPriceX96 The current sqrt(price) of the AMM.
    /// @return balanceCross The current cross-collateral balance of the option positions.
    /// @return thresholdCross The cross-collateral threshold balance under which the account is insolvent.
    function _getSolvencyBalances(
        uint256 tokenData0,
        uint256 tokenData1,
        uint160 sqrtPriceX96
    ) internal pure returns (uint256 balanceCross, uint256 thresholdCross) {
        unchecked {
            // the cross-collateral balance, computed in terms of liquidity X*√P + Y/√P
            // We use mulDiv to compute Y/√P + X*√P while correctly handling overflows
            balanceCross =
                ((uint256(tokenData1.rightSlot()) * 2 ** 96) / sqrtPriceX96) +
                Math.mulDiv96(tokenData0.rightSlot(), sqrtPriceX96);
            // the amount of cross-collateral balance needed for the account to be solvent, computed in terms of liquidity
            thresholdCross =
                ((uint256(tokenData1.leftSlot()) * 2 ** 96) / sqrtPriceX96) +
                Math.mulDiv96(tokenData0.leftSlot(), sqrtPriceX96);
        }
    }

    /// @notice Check that the account is liquidatable, get the split of bonus0 and bonus1 amounts.
    /// @param tokenData0 Leftright encoded word with balance of token0 in the right slot, and required balance in left slot.
    /// @param tokenData1 Leftright encoded word with balance of token1 in the right slot, and required balance in left slot.
    /// @param sqrtPriceX96 The current sqrt(price) of the AMM.
    /// @param netExchanged The net exchanged value of the closed portfolio
    /// @return bonus0 bonus amount for token0
    /// @return bonus1 bonus amount for token1
    function _getBonusSplit(
        uint256 tokenData0,
        uint256 tokenData1,
        uint160 sqrtPriceX96,
        int256 netExchanged
    ) internal pure returns (int256 bonus0, int256 bonus1) {
        (uint256 balanceCross, uint256 thresholdCross, uint256 requiredRatioX128) = PanopticMath
            .convertCollateralData(tokenData0, tokenData1, 0, sqrtPriceX96);

        unchecked {
            // compute bonus as min(collateralBalance/2, required-collateralBalance)
            {
                uint256 diffCross = thresholdCross - balanceCross;
                uint256 bonusCross = diffCross < balanceCross / 2 ? diffCross : balanceCross / 2;

                // convert that bonus to tokens 0 and 1
                bonus0 = int256(Math.mulDiv128(bonusCross, requiredRatioX128));

                bonus1 = int256(
                    PanopticMath.convert0to1(
                        Math.mulDiv128(bonusCross, 2 ** 128 - requiredRatioX128),
                        sqrtPriceX96
                    )
                );
            }

            int256 balance0 = int256(uint256(tokenData0.rightSlot()));
            int256 balance1 = int256(uint256(tokenData1.rightSlot()));

            int256 paid0 = bonus0 + int256(netExchanged.rightSlot());
            int256 paid1 = bonus1 + int256(netExchanged.leftSlot());

            // note that "balance0" and "balance1" are the liquidatee's original balances before token delegation by a liquidator
            // their actual balances at the time of computation may be higher, but these are a buffer representing the amount of tokens we
            // have to work with before cutting into the liquidator's funds
            if (paid0 > balance0 && paid1 > balance1) {
                // liquidatee cannot pay back the liquidator fully in either token, so no protocol loss can be avoided
                return (bonus0, bonus1);
            } else if ((paid0 > balance0)) {
                // liquidatee has insufficient token0 but some token1 left over, so we use what they have left to mitigate token0 losses
                // we do this by substituting an equivalent value of token1 in our refund to the liquidator, plus a bonus, for the token0 we convert
                // we want to convert the minimum amount of tokens required to achieve the lowest possible protocol loss (to avoid overpaying on the conversion bonus)
                // the maximum level of protocol loss mitigation that can be achieved is the liquidatee's excess token1 balance: balance1 - paid1
                // and paid0 - balance0 is the amount of token0 that the liquidatee is missing, i.e the protocol loss
                // if the protocol loss is lower than the excess token1 balance, then we can fully mitigate the loss and we should only convert the loss amount
                // if the protocol loss is higher than the excess token1 balance, we can only mitigate part of the loss, so we should convert only the excess token1 balance
                // thus, the value converted should be min(balance1 - paid1, paid0 - balance0)
                bonus1 += Math.min(
                    balance1 - paid1,
                    PanopticMath.convert0to1(paid0 - balance0, sqrtPriceX96)
                );
                bonus0 -= Math.min(
                    PanopticMath.convert1to0(balance1 - paid1, sqrtPriceX96),
                    paid0 - balance0
                );
            } else if ((paid1 > balance1)) {
                // liquidatee has insufficient token1 but some token0 left over, so we use what they have left to mitigate token1 losses
                // we do this by substituting an equivalent value of token0 in our refund to the liquidator, plus a bonus, for the token1 we convert
                // we want to convert the minimum amount of tokens required to achieve the lowest possible protocol loss (to avoid overpaying on the conversion bonus)
                // the maximum level of protocol loss mitigation that can be achieved is the liquidatee's excess token0 balance: balance0 - paid0
                // and paid1 - balance1 is the amount of token1 that the liquidatee is missing, i.e the protocol loss
                // if the protocol loss is lower than the excess token0 balance, then we can fully mitigate the loss and we should only convert the loss amount
                // if the protocol loss is higher than the excess token0 balance, we can only mitigate part of the loss, so we should convert only the excess token0 balance
                // thus, the value converted should be min(balance0 - paid0, paid1 - balance1)
                bonus0 += Math.min(
                    balance0 - paid0,
                    PanopticMath.convert1to0(paid1 - balance1, sqrtPriceX96)
                );
                bonus1 -= Math.min(
                    PanopticMath.convert0to1(balance0 - paid0, sqrtPriceX96),
                    paid1 - balance1
                );
            }
        }
    }

    /*//////////////////////////////////////////////////////////////
                         POSITION BURNING LOGIC
    //////////////////////////////////////////////////////////////*/

    /// @notice Helper to burn option during a liquidation from an account _owner.
    /// @param owner the owner of the option position to be liquidated.
    /// @param tickLimitLow Price slippage limit when burning an ITM option
    /// @param tickLimitHigh Price slippage limit when burning an ITM option
    /// @param positionIdList the option position to liquidate.
    function _burnAllOptionsFrom(
        address owner,
        int24 tickLimitLow,
        int24 tickLimitHigh,
        uint256[] calldata positionIdList
    ) internal returns (int256 netExchanged) {
        for (uint256 i = 0; i < positionIdList.length; ) {
            netExchanged = netExchanged.add(
                _burnOptions(positionIdList[i], owner, tickLimitLow, tickLimitHigh)
            );
            unchecked {
                ++i;
            }
        }
    }

    /// @notice Helper to burn an option position held by '_owner'.
    /// @param tokenId the option position to burn.
    /// @param owner the owner of the option position to be burned.
    /// @param tickLimitLow Price slippage limit when burning an ITM option
    /// @param tickLimitHigh Price slippage limit when burning an ITM option
    function _burnOptions(
        uint256 tokenId,
        address owner,
        int24 tickLimitLow,
        int24 tickLimitHigh
    ) internal returns (int256 exchangedAmounts) {
        // Ensure that the current price is within the tick limits
        int24 currentTick;
        (currentTick, , tickLimitLow, tickLimitHigh) = _getPriceAndCheckSlippageViolation(
            tickLimitLow,
            tickLimitHigh
        );

        uint128 positionSize = s_positionBalance[owner][tokenId].rightSlot();

        // burn position and do exercise checks
        int256 premiaOwed;
        (premiaOwed, exchangedAmounts) = _burnAndHandleExercise(
            tokenId,
            positionSize,
            owner,
            tickLimitLow,
            tickLimitHigh
        );

        // erase position data
        _updatePositionDataBurn(owner, tokenId);
        // emit event
        emit OptionBurnt(owner, positionSize, tokenId, currentTick, premiaOwed);
    }

    /// @notice Update the internal tracking of the owner's position data upon burning/rolling a position.
    /// @param owner The owner of the option position.
    /// @param burnTokenId The option position to burn.
    function _updatePositionDataBurn(address owner, uint256 burnTokenId) internal {
        // reset balances and delete stored option data
        delete (s_positionBalance[owner][burnTokenId]);

        uint256 numLegs = burnTokenId.countLegs();
        for (uint256 leg = 0; leg < numLegs; ) {
            if (burnTokenId.isLong(leg) == 0) {
                // Check the liquidity spread, make sure that closing the option does not exceed the MAX_SPREAD allowed
                (int24 tickLower, int24 tickUpper) = burnTokenId.asTicks(leg, s_tickSpacing);
                _checkLiquiditySpread(burnTokenId, leg, tickLower, tickUpper, MAX_SPREAD);
            }
            delete (s_options[owner][burnTokenId][leg]);
            unchecked {
                ++leg;
            }
        }

        // Update the position list hash (hash = XOR of all keccak256(tokenId)). Remove hash by XOR'ing again
        _updatePositionsHash(owner, burnTokenId, !ADD);
    }

    /// @notice Burns and handles the exercise of options.
    /// @param tokenId The option position to burn.
    /// @param positionSize The size of the option position, expressed in terms of the asset.
    /// @param tickLimitLow The lower slippage limit on the tick.
    /// @param tickLimitHigh The upper slippage limit on the tick.
    /// @param owner The owner of the option position.
    function _burnAndHandleExercise(
        uint256 tokenId,
        uint128 positionSize,
        address owner,
        int24 tickLimitLow,
        int24 tickLimitHigh
    ) internal returns (int256 currentPositionPremia, int256 exchangedAmounts) {
        // burn the option in sfpm, switch order of tickLimits to create "swapAtMint" flag
        (, int256 totalSwapped, int24 newTick) = sfpm.burnTokenizedPosition(
            tokenId,
            positionSize,
            tickLimitHigh,
            tickLimitLow
        );

        updateMedian(newTick);

        // compute accumulated fees
        currentPositionPremia = _getPremia(
            tokenId,
            positionSize,
            owner,
            COMPUTE_ALL_PREMIA,
            type(int24).max
        );

        // compute option amounts if exercise was necessary
        (int256 longAmounts, int256 shortAmounts) = PanopticMath.computeExercisedAmounts(
            tokenId,
            0,
            positionSize,
            s_tickSpacing
        );

        // adding the position premia to the exchanged amount
        exchangedAmounts = currentPositionPremia;

        // exercise the option and take the commission and addData
<<<<<<< HEAD
        exchangedAmounts = exchangedAmounts.toRightSlot(
            s_collateralToken0
                .exercise(
                    owner,
                    longAmounts.rightSlot(),
                    shortAmounts.rightSlot(),
                    totalSwapped.rightSlot(),
                    currentPositionPremia.rightSlot()
                )
                .toInt128()
        );

        exchangedAmounts = exchangedAmounts.toLeftSlot(
            s_collateralToken1
                .exercise(
                    owner,
                    longAmounts.leftSlot(),
                    shortAmounts.leftSlot(),
                    totalSwapped.leftSlot(),
                    currentPositionPremia.leftSlot()
                )
                .toInt128()
=======
        int256 realizedPremium = int256(0).toRightSlot(
            s_collateralToken0.exercise(
                owner,
                longAmounts.rightSlot(),
                shortAmounts.rightSlot(),
                totalSwapped.rightSlot(),
                currentPositionPremia.rightSlot()
            )
        );

        currentPositionPremia = realizedPremium.toLeftSlot(
            s_collateralToken1.exercise(
                owner,
                longAmounts.leftSlot(),
                shortAmounts.leftSlot(),
                totalSwapped.leftSlot(),
                currentPositionPremia.leftSlot()
            )
>>>>>>> c3fae98a
        );
    }

    /*//////////////////////////////////////////////////////////////
                         POSITION ROLLING LOGIC
    //////////////////////////////////////////////////////////////*/

    /// @notice Helper to Roll options from an old position to a new position.
    /// @param oldTokenId Roll *from* this option position.
    /// @param newTokenId Roll *to* this option position.
    /// @param tickStateCallContext Container that holds current tick, median tick, and caller.
    /// @param positionIdList The list of position's the user holds. If rolling to an OTM position pass in an empty list of existing positions (not needed).
    /// @param effectiveLiquidityLimitX32 Maximum amount of "spread" defined as shortLiquidity/netLiquidity for a new position.
    /// denominated as X32 = (ratioLimit * 2**32). Set to 0 for no limit / only short options.
    /// @param tickLimitLow The lower slippage limit on the tick.
    /// @param tickLimitHigh The upper slippage limit on the tick.
    function _rollOptions(
        uint256 oldTokenId,
        uint256 newTokenId,
        uint256 tickStateCallContext,
        uint256[] calldata positionIdList,
        uint64 effectiveLiquidityLimitX32,
        int24 tickLimitLow,
        int24 tickLimitHigh
    ) internal {
        int24 currentTick = tickStateCallContext.currentTick();
        // Do checks relevant to option rolls
        _doRollChecks(positionIdList, oldTokenId, newTokenId, currentTick);

        uint128 positionSize = s_positionBalance[msg.sender][oldTokenId].rightSlot();

        // write data, no need to check collateral because all s_options are OTM and have the same notional value
        (uint128 poolUtilizations, int256 premiaOwed) = _writeDataForRolls(
            oldTokenId,
            newTokenId,
            positionSize,
            tickStateCallContext,
            positionIdList,
            tickLimitLow,
            tickLimitHigh
        );

        // Loop through positions, add option data to "s_options" mapping
        _addUserOption(newTokenId, effectiveLiquidityLimitX32);

        // calculate and erase position data
        _updatePositionDataBurn(msg.sender, oldTokenId);
        emit OptionRolled(
            msg.sender,
            positionSize,
            oldTokenId,
            newTokenId,
            currentTick,
            poolUtilizations,
            premiaOwed
        );
    }

    /// @notice Update The amount of funds in the AMM and the premia. Also updates the number of positions.
    /// @param oldTokenId The position to roll *from*.
    /// @param newTokenId The position to roll *to*.
    /// @param positionSize The size of the position to roll, expressed in terms of the asset.
    /// @param tickStateCallContext Container that holds current tick, median tick, and caller.
    /// @param positionIdList Use an empty list for the positions held by a user because we are rolling.
    /// @param tickLimitLow The lower slippage limit on the tick.
    /// @param tickLimitHigh The upper slippage limit on the tick.
    /// @return poolUtilizations Packing of the pool utilization (how much funds are in the Panoptic pool versus the AMM pool) at the time of minting,
    /// right 64bits for token0 and left 64bits for token1.
    /// @return oldPositionPremia Premium collected for the position that was closed.
    function _writeDataForRolls(
        uint256 oldTokenId,
        uint256 newTokenId,
        uint128 positionSize,
        uint256 tickStateCallContext,
        uint256[] calldata positionIdList,
        int24 tickLimitLow,
        int24 tickLimitHigh
    ) internal returns (uint128 poolUtilizations, int256 oldPositionPremia) {
        (int256 totalSwappedNet, int24 newTick) = _doRoll(
            oldTokenId,
            newTokenId,
            positionSize,
            tickLimitHigh,
            tickLimitLow
        );
        updateMedian(newTick);
        tickStateCallContext = tickStateCallContext.updateCurrentTick(newTick);

        // compute accumulated fees only for closed position. Can use type(int24).max because oldTokenId was poked during the roll.
        oldPositionPremia = _getPremia(
            oldTokenId,
            positionSize,
            msg.sender,
            COMPUTE_ALL_PREMIA,
            type(int24).max
        );

        // pay commission based on total moved amount (long + short), write data about inAMM and premia in collateralBase
        (poolUtilizations, oldPositionPremia) = _payCommissionAndWriteData(
            tickStateCallContext,
            oldTokenId,
            newTokenId,
            positionSize,
            totalSwappedNet,
            oldPositionPremia,
            positionIdList
        );

        // update the s_positionBalance and the total number of positions
        _setUserOptionsBalance(msg.sender, newTokenId, positionSize, poolUtilizations);
    }

    /// @notice Calls the SFPM to perform a roll of an option position and returns relevant data
    /// @param oldTokenId roll *from* this option position
    /// @param newTokenId roll *to* this option position
    /// @param positionSize the size of the option position
    /// @param tickLimitLow the lower slippage limit on the tick
    /// @param tickLimitHigh the upper slippage limit on the tick
    /// @return totalSwappedNet the net amount moved after burning `oldTokenId` and minting `newTokenId` including the swapped amount
    /// @return newTick the `currentTick` in the Uniswap pool after rolling `oldTokenId` to `newTokenId`
    function _doRoll(
        uint256 oldTokenId,
        uint256 newTokenId,
        uint128 positionSize,
        int24 tickLimitLow,
        int24 tickLimitHigh
    ) internal returns (int256, int24) {
        (, int256 totalSwappedBurn, , int256 totalSwappedMint, int24 newTick) = sfpm
            .rollTokenizedPositions(
                oldTokenId,
                newTokenId,
                positionSize,
                tickLimitLow,
                tickLimitHigh
            );

        return (totalSwappedMint.add(totalSwappedBurn), newTick);
    }

    /// @notice Checks that the roll tokens (old to new) are valid.
    /// @param positionIdList Positions list. IF new tokenId is out-of-range, then list can be set be the empty [] to avoid checking for collateral requirements and save gas
    /// @param oldTokenId the position being rolled *from*
    /// @param newTokenId the position being rolled *to*
    /// @param currentTick the current tick of the AMM
    function _doRollChecks(
        uint256[] calldata positionIdList,
        uint256 oldTokenId,
        uint256 newTokenId,
        int24 currentTick
    ) internal view {
        // Ensure the tokenIds are valid for rolls
        if (!oldTokenId.rolledTokenIsValid(newTokenId)) revert Errors.NotATokenRoll();

        // Do Mint check
        _doMintChecks(newTokenId);
        // if rolling to an OTM position, no need to check for collateral requirements and user submits an empty position list
        if (positionIdList.length == 0) {
            // ITM positions cannot be rolled
            newTokenId.ensureIsOTM(currentTick, s_tickSpacing);
        } else {
            unchecked {
                if (positionIdList[positionIdList.length - 1] != oldTokenId)
                    revert Errors.BurnedTokenIdNotLastIndex();
            }
            _validatePositionList(msg.sender, positionIdList, 0);
        }
    }

    /*//////////////////////////////////////////////////////////////
                    LIQUIDATIONS & FORCED EXERCISES
    //////////////////////////////////////////////////////////////*/

    /// @notice Liquidates a distressed account. Will burn all positions and will issue a bonus to the liquidator.
    /// @dev Will revert if: account is not margin called or if the user liquidates themselves.
    /// @param liquidatee Address of the distressed account.
    /// @param positionIdList List of positions owned by the user. Written as [tokenId1, tokenId2, ...].
    function liquidate(
        address liquidatee,
        uint256[] calldata positionIdList,
        uint256 delegation0,
        uint256 delegation1
    ) external {
        _validatePositionList(liquidatee, positionIdList, 0);

        if (numberOfPositions(msg.sender) > 0) revert Errors.LiquidatorHasOpenPositions();

        // Assert the account we are liquidating is actually insolvent
        int24 twapTick = getUniV3TWAP();

        uint256 tokenData0;
        uint256 tokenData1;
        {
            (, int24 currentTick, , , , , ) = s_univ3pool.slot0();

            // Enforce maximum delta between TWAP and currentTick to prevent extreme price manipulation
            if (Math.abs(int256(currentTick) - int256(twapTick)) > MAX_TWAP_DELTA_LIQUIDATION)
                revert Errors.StaleTWAP();

            (int256 premia, uint256[2][] memory positionBalanceArray) = _calculateAccumulatedPremia(
                liquidatee,
                positionIdList,
                COMPUTE_ALL_PREMIA,
                currentTick
            );
            tokenData0 = s_collateralToken0.getAccountMarginDetails(
                liquidatee,
                twapTick,
                positionBalanceArray,
                premia.rightSlot()
            );

            tokenData1 = s_collateralToken1.getAccountMarginDetails(
                liquidatee,
                twapTick,
                positionBalanceArray,
                premia.leftSlot()
            );

            (uint256 balanceCross, uint256 thresholdCross) = _getSolvencyBalances(
                tokenData0,
                tokenData1,
                Math.getSqrtRatioAtTick(twapTick)
            );

            if (balanceCross >= thresholdCross) revert Errors.NotMarginCalled();
        }

        // Perform the specified delegation from `msg.sender` to `liquidatee`
        // Works like a transfer, so the liquidator must possess all the tokens they are delegating, resulting in no net supply change
        // If not enough tokens are delegated for the positions of `liquidatee` to be closed, the liquidation will fail
        s_collateralToken0.delegate(msg.sender, liquidatee, delegation0);
        s_collateralToken1.delegate(msg.sender, liquidatee, delegation1);

        // burn all options from the liquidatee
        int256 netExchanged = _burnAllOptionsFrom(
            liquidatee,
            Constants.MIN_V3POOL_TICK,
            Constants.MAX_V3POOL_TICK,
            positionIdList
        );

        // compute bonus amounts using latest tick data
        (, int24 finalTick, , , , , ) = s_univ3pool.slot0();
        (int256 liquidationBonus0, int256 liquidationBonus1) = _getBonusSplit(
            tokenData0,
            tokenData1,
            Math.getSqrtRatioAtTick(finalTick),
            netExchanged
        );

        // revoke the delegated amount plus the bonus amount.

        s_collateralToken0.revoke(
            msg.sender,
            liquidatee,
            uint256(int256(delegation0) + liquidationBonus0)
        );
        s_collateralToken1.revoke(
            msg.sender,
            liquidatee,
            uint256(int256(delegation1) + liquidationBonus1)
        );
    }

    /// @notice Force the exercise of a single position. Exercisor will have to pay a small fee do force exercise.
    /// @dev Will revert if: number of touchedId is larger than 1 or if user force exercises their own position
    /// @param account Address of the distressed account
    /// @param tickLimitLow The lower tick slippagelimit
    /// @param tickLimitHigh The upper tick slippagelimit
    /// @param touchedId List of position to be force exercised. Can only contain one tokenId, written as [tokenId]
    /// @param idsToBurn List of positions to be burned if the force exercisor has open positions
    /// @dev The collateral decrease resulting from burning these positions must be greater than the force exercise fee
    function forceExercise(
        address account,
        int24 tickLimitLow,
        int24 tickLimitHigh,
        uint256[] calldata touchedId,
        uint256[] calldata idsToBurn
    ) external {
        // revert if multiple positions are specified
        // the reason why the singular touchedId is an array is so it composes well with the rest of the system
        // '_calculateAccumulatedPremia' expects a list of positions to be touched, and this is the only way to pass a single position
        if (touchedId.length != 1) revert Errors.InputListFail();

        int24 twapTick = getUniV3TWAP();

        // on forced exercise, the price *must* be outside the position's range for at least 1 leg
        touchedId[0].validateIsExercisable(twapTick, s_tickSpacing);

        // compute the notional value of the short legs (the maximum amount of tokens required to exercise - premia)
        // and the long legs (from which the exercise cost is computed)
        (int256 longAmounts, int256 delegatedAmounts) = PanopticMath.computeExercisedAmounts(
            touchedId[0],
            0,
            s_positionBalance[account][touchedId[0]].rightSlot(),
            s_tickSpacing
        );

        (, int24 currentTick, , , , , ) = s_univ3pool.slot0();

        {
            // add the premia to the delegated amounts to ensure the user has enough collateral to exercise
            (int256 positionPremia, ) = _calculateAccumulatedPremia(
                account,
                touchedId,
                COMPUTE_LONG_PREMIA,
                currentTick
            );

            // long premia is represented as negative so subtract it to increase it for the delegated amounts
            delegatedAmounts = delegatedAmounts.sub(positionPremia);
        }
        int256 exerciseFees;
        {
            uint128 positionBalance = s_positionBalance[account][touchedId[0]].rightSlot();

            // Compute the exerciseFee, this will decrease the further away the price is from the forcedExercised position
            /// @dev use the medianTick to prevent price manipulations based on swaps.
            exerciseFees = s_collateralToken0.exerciseCost(
                currentTick,
                getMedian(),
                touchedId[0],
                positionBalance,
                longAmounts
            );
        }

        // force exercises result in reduced collateral balance for the exercisor,
        // and we do not normally allow users to move collateral out of their accounts if they have open positions
        // thus, wem must enforce there to be a corresponding decrease in collateral requirement at the median tick if this is the case
        if (numberOfPositions(msg.sender) > 0) {
            {
                // compute the collateral requirement of the burned positions
                (
                    int256 burntPositionPremium,
                    uint256[2][] memory positionBalanceArray
                ) = _calculateAccumulatedPremia(
                        msg.sender,
                        idsToBurn,
                        COMPUTE_ALL_PREMIA,
                        currentTick
                    );

                uint256 tokenData0 = s_collateralToken0.getAccountMarginDetails(
                    msg.sender,
                    currentTick,
                    positionBalanceArray,
                    burntPositionPremium.rightSlot()
                );
                uint256 tokenData1 = s_collateralToken1.getAccountMarginDetails(
                    msg.sender,
                    currentTick,
                    positionBalanceArray,
                    burntPositionPremium.leftSlot()
                );

                // substitute exercise fee for collateral balance - we are trying to ensure that the exercise fee is smaller than the collateral requirement,
                // so we can do a reverse "solvency check" by taking the cross-collateral exercise fee as the "balance" and checking if the cross-collateral requirement
                // from the burnt positions is greater than this
                tokenData0 = uint256(0).toRightSlot(uint128(-exerciseFees.rightSlot())).toLeftSlot(
                    tokenData0.leftSlot()
                );
                tokenData1 = uint256(0).toRightSlot(uint128(-exerciseFees.leftSlot())).toLeftSlot(
                    tokenData1.leftSlot()
                );

                (uint256 exerciseFeesCross, uint256 thresholdCross) = _getSolvencyBalances(
                    tokenData0,
                    tokenData1,
                    Math.getSqrtRatioAtTick(twapTick)
                );

                // if collateral decrease from position burning is insufficient to cover exercise fees, revert
                if (exerciseFeesCross > thresholdCross)
                    revert Errors.InsufficientCollateralDecrease();
            }

            // otherwise, go ahead and burn the positions from the exercisor
            _burnAllOptionsFrom(msg.sender, tickLimitLow, tickLimitHigh, idsToBurn);
        }

        // Liquidator must delegate the notional amount of tokens needed for exercising.
        s_collateralToken0.delegate(msg.sender, account, uint128(delegatedAmounts.rightSlot()));
        s_collateralToken1.delegate(msg.sender, account, uint128(delegatedAmounts.leftSlot()));

        // Rescue and liquidate positions
        // Note: tick limits are not applied here since it is not the exercisor's position being liquidated
        _burnAllOptionsFrom(account, 0, 0, touchedId);

        int256 refundAmounts = delegatedAmounts.add(exerciseFees);

        // redistribute token composition of refund amounts if user doesn't have enough of one token to pay
        refundAmounts = s_collateralToken0.getExerciseRefund(
            account,
            refundAmounts,
            twapTick,
            s_collateralToken1
        );

        s_collateralToken0.refund(account, msg.sender, refundAmounts.rightSlot());
        s_collateralToken1.refund(account, msg.sender, refundAmounts.leftSlot());

        emit ForcedExercised(msg.sender, account, touchedId[0], exerciseFees, currentTick);
    }

    /*//////////////////////////////////////////////////////////////
                 POSITIONS HASH GENERATION & VALIDATION
    //////////////////////////////////////////////////////////////*/

    /// @notice Makes sure that the positions in the incoming user's list match the existing active option positions.
    /// @dev Check whether the list of positionId 1) has duplicates and 2) matches the length stored in the positionsHash.
    /// @param account The owner of the incoming list of positions.
    /// @param positionIdList The existing list of active options for the owner.
    /// @param offset Changes depending on whether this is a new mint or a roll (=1 if new mint, 0 if roll).
    function _validatePositionList(
        address account,
        uint256[] calldata positionIdList,
        uint256 offset
    ) internal view {
        uint256 pLength;
        uint256 currentHash = s_positionsHash[account];

        unchecked {
            pLength = positionIdList.length - offset;
        }
        // note that if pLength == 0 even if a user has existing position(s) the below will fail b/c the fingerprints will mismatch
        // Check that position hash (the fingerprint of option positions) matches the one stored for the '_account'
        uint256 fingerprintIncomingList;

        for (uint256 i = 0; i < pLength; ) {
            fingerprintIncomingList = PanopticMath.updatePositionsHash(
                fingerprintIncomingList,
                positionIdList[i],
                ADD
            );
            unchecked {
                ++i;
            }
        }

        // revert if fingerprint for provided '_positionIdList' does not match the one stored for the '_account'
        if (fingerprintIncomingList != currentHash) revert Errors.InputListFail();
    }

    /// @notice Updates the hash for all positions owned by an account. This fingerprints the list of all incoming options with a single hash.
    /// @dev The outcome of this function will be to update the hash of positions.
    /// This is done as a duplicate/validation check of the incoming list O(N).
    /// @dev The positions hash is stored as the XOR of the keccak256 of each tokenId. Updating will XOR the existing hash with the new tokenId.
    /// The same update can either add a new tokenId (when minting an option), or remove an existing one (when burning it) - this happens through the XOR.
    /// @param account The owner of the options.
    /// @param tokenId The option position.
    /// @param addFlag Pass addFlag=true when this is adding a position, needed to ensure the number of positions increases or decreases.
    function _updatePositionsHash(address account, uint256 tokenId, bool addFlag) internal {
        // Get the current position hash value (fingerprint of all pre-existing positions created by '_account')
        // Add the current tokenId to the positionsHash as XOR'd
        // since 0 ^ x = x, no problem on first mint
        // Store values back into the user option details with the updated hash (leaves the other parameters unchanged)
        uint256 newHash = PanopticMath.updatePositionsHash(
            s_positionsHash[account],
            tokenId,
            addFlag
        );
        if ((newHash >> 248) > MAX_POSITIONS) revert Errors.TooManyPositionsOpen();
        s_positionsHash[account] = newHash;
    }

    /*//////////////////////////////////////////////////////////////
                          ONBOARD MEDIAN TWAP
    //////////////////////////////////////////////////////////////*/

    /// @notice Updates the mini twap of the PanopticPool, called externally
    function pokeMedian() external {
        // Get the current tick of the Uniswap pool
        (, int24 currentTick, , , , , ) = s_univ3pool.slot0();

        // update the miniTWAP
        updateMedian(currentTick);
    }

    /// @notice Computes The mini twap of the PanopticPool.
    /// @return medianTick The median value over the last 8 interactions.
    function getMedian() internal view returns (int24 medianTick) {
        uint256 medianData = s_miniMedian;
        unchecked {
            uint24 medianIndex3 = uint24(medianData >> (192 + 3 * 3)) % 8;
            uint24 medianIndex4 = uint24(medianData >> (192 + 3 * 4)) % 8;

            // return the average of the rank 3 and 4 values
            medianTick =
                (int24(uint24(medianData >> (medianIndex3 * 24))) +
                    int24(uint24(medianData >> (medianIndex4 * 24)))) /
                2;
        }
    }

    /// @notice Updates the mini twap of the PanopticPool.
    /// @param currentTick The currentTick.
    function updateMedian(int24 currentTick) internal {
        uint256 oldMedianData = s_miniMedian;
        unchecked {
            // only proceed if last entry is at least MEDIAN_PERIOD seconds old
            if (block.timestamp >= uint256(uint40(oldMedianData >> 216)) + MEDIAN_PERIOD) {
                uint24 orderMap = uint24(oldMedianData >> 192);

                uint24 newOrderMap;
                uint24 shift = 1;
                bool below = true;
                uint24 rank;
                int24 entry;
                for (uint8 i; i < 8; ++i) {
                    // read the rank from the existing ordering
                    rank = (orderMap >> (3 * i)) % 8;

                    if (rank == 7) {
                        shift -= 1;
                        continue;
                    }

                    // read the corresponding entry
                    entry = int24(uint24(oldMedianData >> (rank * 24)));
                    if ((below) && (currentTick > entry)) {
                        shift += 1;
                        below = false;
                    }

                    newOrderMap = newOrderMap + ((rank + 1) << (3 * (i + shift - 1)));
                }
                s_miniMedian =
                    (block.timestamp << 216) +
                    (uint256(newOrderMap) << 192) +
                    uint256(uint192(oldMedianData << 24)) +
                    uint256(uint24(currentTick));
            }
        }
    }

    /*//////////////////////////////////////////////////////////////
                                QUERIES
    //////////////////////////////////////////////////////////////*/

    /// @notice Get the address of the AMM pool connected to this Panoptic pool.
    /// @return univ3pool AMM pool corresponding to this Panoptic pool.
    function univ3pool() external view returns (IUniswapV3Pool) {
        return s_univ3pool;
    }

    /// @notice Get the collateral token corresponding to token0 of the AMM pool.
    /// @return collateralToken Collateral token corresponding to token0 in the AMM.
    function collateralToken0() external view returns (CollateralTracker collateralToken) {
        return s_collateralToken0;
    }

    /// @notice Get the collateral token corresponding to token1 of the AMM pool.
    /// @return collateralToken collateral token corresponding to token1 in the AMM.
    function collateralToken1() external view returns (CollateralTracker) {
        return s_collateralToken1;
    }

    /// @notice get the number of positions for an account
    /// @param user the account to get the positions hash of
    /// @return _numberOfPositions number of positions in the account
    function numberOfPositions(address user) public view returns (uint256 _numberOfPositions) {
        _numberOfPositions = (s_positionsHash[user] >> 248);
    }

    /// @notice Compute the TWAP price from the last 600s = 10mins.
    /// @return twapTick The TWAP price in ticks.
    function getUniV3TWAP() internal view returns (int24 twapTick) {
        twapTick = PanopticMath.twapFilter(s_univ3pool, TWAP_WINDOW);
    }

    /// @notice return the array of the last 8 price values stored internally.
    /// @return priceArray the series of prices used to compute the median price.
    /// @return medianTick the median tick of the current price array.
    function getPriceArray() external view returns (int24[] memory priceArray, int24 medianTick) {
        uint256 medianData = s_miniMedian;

        priceArray = new int24[](8);
        unchecked {
            for (uint256 i = 0; i < 8; ++i) {
                priceArray[7 - i] = int24(uint24(medianData >> (24 * i)));
            }
        }
        medianTick = getMedian();
        return (priceArray, medianTick);
    }

    /*//////////////////////////////////////////////////////////////
                  PREMIA & PREMIA SPREAD CALCULATIONS
    //////////////////////////////////////////////////////////////*/

    /// @notice Ensure the effective liquidity in a given chunk is above a certain threshold.
    /// @param tokenId The id of the option position.
    /// @param leg The leg of the option position (used to check if long or short).
    /// @param tickLower The lower tick of the chunk.
    /// @param tickUpper The upper tick of the chunk.
    /// @param effectiveLiquidityLimitX32 Maximum amount of "spread" defined as shortLiquidity/netLiquidity for a new position
    /// denominated as X32 = (ratioLimit * 2**32). Set to 0 for no limit / only short options.
    function _checkLiquiditySpread(
        uint256 tokenId,
        uint256 leg,
        int24 tickLower,
        int24 tickUpper,
        uint64 effectiveLiquidityLimitX32
    ) internal view {
        uint256 accountLiquidities = sfpm.getAccountLiquidity(
            address(s_univ3pool),
            address(this),
            tokenId.tokenType(leg),
            tickLower,
            tickUpper
        );
        uint128 netLiquidity = accountLiquidities.rightSlot();
        uint128 shortLiquidity = accountLiquidities.leftSlot();
        // compute and return effective liquidity. Return if short=net=0, which is closing short position
        if ((shortLiquidity == 0) && (netLiquidity == 0)) return;

        uint256 effectiveLiquidityFactorX32;
        unchecked {
            effectiveLiquidityFactorX32 = (uint256(shortLiquidity) * 2 ** 32) / netLiquidity;
        }

        // put a limit on how much new liquidity in one transaction can be deployed into this leg
        // the effective liquidity measures how many times more the newly added liquidity is compared to the existing/base liquidity
        if (effectiveLiquidityFactorX32 > uint256(effectiveLiquidityLimitX32))
            revert Errors.EffectiveLiquidityAboveThreshold();
    }

    /// @notice Compute the premia collected for a single option position 'tokenId'.
    /// @param tokenId The option position.
    /// @param positionSize The number of contracts (size) of the option position.
    /// @param owner The holder of the tokenId option.
    /// @param computeAllPremia Whether to compute accumulated premia for all legs held by the user (true), or just owed premia for long legs (false).
    /// @param atTick The tick at which the premia is calculated -> use (atTick < type(int24).max) to compute it
    /// up to current block. atTick = type(int24).max will only consider fees as of the last on-chain transaction.
    /// @return premia The computed premia (LeftRight-packed) of the option position for tokens 0 (right slot) and 1 (left slot).
    function _getPremia(
        uint256 tokenId,
        uint128 positionSize,
        address owner,
        bool computeAllPremia,
        int24 atTick
    ) internal view returns (int256 premia) {
        uint256 numLegs = tokenId.countLegs();
        for (uint256 leg = 0; leg < numLegs; ) {
            uint256 isLong = tokenId.isLong(leg);
            if ((isLong == 1) || computeAllPremia) {
                uint256 tokenType = TokenId.tokenType(tokenId, leg);
                uint256 liquidityChunk = PanopticMath.getLiquidityChunk(
                    tokenId,
                    leg,
                    positionSize,
                    s_tickSpacing
                );

                (uint256 premiumAccumulator0, uint256 premiumAccumulator1) = sfpm.getAccountPremium(
                    address(s_univ3pool),
                    address(this),
                    tokenType,
                    liquidityChunk.tickLower(),
                    liquidityChunk.tickUpper(),
                    atTick,
                    isLong
                );

                unchecked {
                    uint256 premiumAccumulatorLast = s_options[owner][tokenId][leg];
                    int256 legPremia = int256(0)
                        .toRightSlot(
                            int128(
                                int256(
                                    ((premiumAccumulator0 - premiumAccumulatorLast.rightSlot()) *
                                        (liquidityChunk.liquidity())) / 2 ** 64
                                )
                            )
                        )
                        .toLeftSlot(
                            int128(
                                int256(
                                    ((premiumAccumulator1 - premiumAccumulatorLast.leftSlot()) *
                                        (liquidityChunk.liquidity())) / 2 ** 64
                                )
                            )
                        );

                    if (isLong == 0) {
                        premia = premia.add(legPremia);
                    } else {
                        premia = premia.sub(legPremia);
                    }
                }
            }
            unchecked {
                ++leg;
            }
        }
    }
}<|MERGE_RESOLUTION|>--- conflicted
+++ resolved
@@ -1149,41 +1149,16 @@
         exchangedAmounts = currentPositionPremia;
 
         // exercise the option and take the commission and addData
-<<<<<<< HEAD
-        exchangedAmounts = exchangedAmounts.toRightSlot(
-            s_collateralToken0
-                .exercise(
-                    owner,
-                    longAmounts.rightSlot(),
-                    shortAmounts.rightSlot(),
-                    totalSwapped.rightSlot(),
-                    currentPositionPremia.rightSlot()
-                )
-                .toInt128()
-        );
-
-        exchangedAmounts = exchangedAmounts.toLeftSlot(
-            s_collateralToken1
-                .exercise(
-                    owner,
-                    longAmounts.leftSlot(),
-                    shortAmounts.leftSlot(),
-                    totalSwapped.leftSlot(),
-                    currentPositionPremia.leftSlot()
-                )
-                .toInt128()
-=======
-        int256 realizedPremium = int256(0).toRightSlot(
-            s_collateralToken0.exercise(
+        {
+        (int256 exchangedAmount0, int128 realizedPremium0) = s_collateralToken0.exercise(
                 owner,
                 longAmounts.rightSlot(),
                 shortAmounts.rightSlot(),
                 totalSwapped.rightSlot(),
                 currentPositionPremia.rightSlot()
-            )
-        );
-
-        currentPositionPremia = realizedPremium.toLeftSlot(
+        );
+
+        (int256 exchangedAmount1, int128 realizedPremium1) = realizedPremium.toLeftSlot(
             s_collateralToken1.exercise(
                 owner,
                 longAmounts.leftSlot(),
@@ -1191,8 +1166,10 @@
                 totalSwapped.leftSlot(),
                 currentPositionPremia.leftSlot()
             )
->>>>>>> c3fae98a
-        );
+        currentPositionPremia = int256(realizedPremium0).toLeftSlot(realizedPremium1);
+        exchangedAmounts = int256(exchangedAmount0).toLeftSlot(exchangedAmount1);
+        }
+
     }
 
     /*//////////////////////////////////////////////////////////////
