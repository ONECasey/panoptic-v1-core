--- conflicted
+++ resolved
@@ -1157,54 +1157,29 @@
             s_tickSpacing
         );
 
-        // compute net exchanged amounts
-        //exchangedAmounts = totalSwapped.add(shortAmounts).sub(longAmounts).sub(currentPositionPremia);
-
         // exercise the option and take the commission and addData
-<<<<<<< HEAD
-        exchangedAmounts = exchangedAmounts.toRightSlot(
-            s_collateralToken0
-                .exercise(
-                    owner,
-                    longAmounts.rightSlot(),
-                    shortAmounts.rightSlot(),
-                    totalSwapped.rightSlot(),
-                    currentPositionPremia.rightSlot()
-                )
-                .toInt128()
-        );
-
-        exchangedAmounts = exchangedAmounts.toLeftSlot(
-            s_collateralToken1
-                .exercise(
-                    owner,
-                    longAmounts.leftSlot(),
-                    shortAmounts.leftSlot(),
-                    totalSwapped.leftSlot(),
-                    currentPositionPremia.leftSlot()
-                )
-                .toInt128()
-=======
-        int256 realizedPremium = int256(0).toRightSlot(
-            s_collateralToken0.exercise(
+        {
+            (int256 exchangedAmount0, int128 realizedPremium0) = s_collateralToken0.exercise(
                 owner,
                 longAmounts.rightSlot(),
                 shortAmounts.rightSlot(),
                 totalSwapped.rightSlot(),
                 currentPositionPremia.rightSlot()
-            )
-        );
-
-        currentPositionPremia = realizedPremium.toLeftSlot(
-            s_collateralToken1.exercise(
+            );
+            currentPositionPremia = int256(realizedPremium0);
+            exchangedAmounts = exchangedAmounts.toRightSlot(exchangedAmount0.toInt128());
+        }
+        {
+            (int256 exchangedAmount1, int128 realizedPremium1) = s_collateralToken1.exercise(
                 owner,
                 longAmounts.leftSlot(),
                 shortAmounts.leftSlot(),
                 totalSwapped.leftSlot(),
                 currentPositionPremia.leftSlot()
-            )
->>>>>>> c3fae98a
-        );
+            );
+            currentPositionPremia = currentPositionPremia.toLeftSlot(realizedPremium1);
+            exchangedAmounts = exchangedAmounts.toLeftSlot(exchangedAmount1.toInt128());
+        }
     }
 
     /*//////////////////////////////////////////////////////////////
